//! This module contains all definitions for the Lox compiler and Lox interpreter

/// Machinery for running a Lox file or Lox interpreter
pub mod lox;

/// A module for token definitions, and a lox lexer and scanner
pub mod tokenizer;

<<<<<<< HEAD
/// Module containing grammar definitions and a parser to create ASTs out of lexer output
=======
/// Parser module that defines Lox syntactical grammar and constructs ASTs
>>>>>>> 4058c0cb
pub mod parser;
<|MERGE_RESOLUTION|>--- conflicted
+++ resolved
@@ -1,14 +1,10 @@
-//! This module contains all definitions for the Lox compiler and Lox interpreter
-
-/// Machinery for running a Lox file or Lox interpreter
-pub mod lox;
-
-/// A module for token definitions, and a lox lexer and scanner
-pub mod tokenizer;
-
-<<<<<<< HEAD
-/// Module containing grammar definitions and a parser to create ASTs out of lexer output
-=======
-/// Parser module that defines Lox syntactical grammar and constructs ASTs
->>>>>>> 4058c0cb
-pub mod parser;
+//! This module contains all definitions for the Lox compiler and Lox interpreter
+
+/// Machinery for running a Lox file or Lox interpreter
+pub mod lox;
+
+/// A module for token definitions, and a lox lexer and scanner
+pub mod tokenizer;
+
+/// Parser module that defines Lox syntactical grammar and constructs ASTs
+pub mod parser;